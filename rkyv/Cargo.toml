[package]
name = "rkyv"
version = "0.6.7"
authors = ["David Koloski <djkoloski@gmail.com>"]
edition = "2018"
description = "Zero-copy deserialization framework for Rust"
license = "MIT"
documentation = "https://docs.rs/rkyv"
repository = "https://github.com/djkoloski/rkyv"
keywords = ["archive", "rkyv", "serialization", "zero-copy", "no_std"]
categories = ["encoding", "no-std"]
readme = "crates-io.md"

# See more keys and their definitions at https://doc.rust-lang.org/cargo/reference/manifest.html

[dependencies]
bytecheck = { git = "https://github.com/djkoloski/bytecheck.git", optional = true, default-features = false }
hashbrown = { version = "0.11", optional = true }
ptr_meta = { version = "~0.1.3", default-features = false }
<<<<<<< HEAD
rend = { version = "~0.2.3", optional = true, default-features = false }
rkyv_derive = { version = "=0.6.3", path = "../rkyv_derive" }
seahash = "4.0"
=======
rkyv_derive = { version = "=0.6.7", path = "../rkyv_derive" }
seahash = { version = "4.0", optional = true }
>>>>>>> e91be2a4

[features]
default = ["std"]
alloc = ["hashbrown"]
arbitrary_enum_discriminant = ["rkyv_derive/arbitrary_enum_discriminant"]
archive_be = ["rend", "rkyv_derive/archive_be"]
archive_le = ["rend", "rkyv_derive/archive_le"]
copy = ["rkyv_derive/copy"]
copy_unsafe = []
size_64 = []
std = ["alloc", "bytecheck/std", "rend/std", "ptr_meta/std"]
strict = ["rkyv_derive/strict"]
validation = ["alloc", "bytecheck", "rend/validation"]

[package.metadata.docs.rs]
features = ["validation"]<|MERGE_RESOLUTION|>--- conflicted
+++ resolved
@@ -17,14 +17,9 @@
 bytecheck = { git = "https://github.com/djkoloski/bytecheck.git", optional = true, default-features = false }
 hashbrown = { version = "0.11", optional = true }
 ptr_meta = { version = "~0.1.3", default-features = false }
-<<<<<<< HEAD
 rend = { version = "~0.2.3", optional = true, default-features = false }
-rkyv_derive = { version = "=0.6.3", path = "../rkyv_derive" }
+rkyv_derive = { version = "=0.6.7", path = "../rkyv_derive" }
 seahash = "4.0"
-=======
-rkyv_derive = { version = "=0.6.7", path = "../rkyv_derive" }
-seahash = { version = "4.0", optional = true }
->>>>>>> e91be2a4
 
 [features]
 default = ["std"]
