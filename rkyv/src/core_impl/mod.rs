//! [`Archive`] implementations for core types.

use crate::{
    offset_of, Archive, ArchiveRef, ArchiveSelf, Archived, RelPtr, Resolve, SelfResolver,
    Unarchive, UnarchiveRef, Write,
};
use core::{
    alloc,
    borrow::Borrow,
    cmp, fmt,
    hash::{Hash, Hasher},
    marker::PhantomData,
    num::{
        NonZeroI128, NonZeroI16, NonZeroI32, NonZeroI64, NonZeroI8, NonZeroU128, NonZeroU16,
        NonZeroU32, NonZeroU64, NonZeroU8,
    },
    ops::{Deref, DerefMut},
    ptr, slice, str,
    sync::atomic::{
        self, AtomicBool, AtomicI16, AtomicI32, AtomicI64, AtomicI8, AtomicU16, AtomicU32,
        AtomicU64, AtomicU8,
    },
};
pub mod range;
#[cfg(feature = "validation")]
pub mod validation;

/// A strongly typed relative reference.
///
/// This is the reference type for all sized archived types. It uses [`RelPtr`]
/// under the hood.
#[repr(transparent)]
#[derive(Debug)]
pub struct ArchivedRef<T> {
    ptr: RelPtr,
    _phantom: PhantomData<T>,
}

impl<T> ArchivedRef<T> {
    unsafe fn new(from: usize, to: usize) -> Self {
        Self {
            ptr: RelPtr::new(from, to),
            _phantom: PhantomData,
        }
    }
}

impl<T> Deref for ArchivedRef<T> {
    type Target = T;

    fn deref(&self) -> &Self::Target {
        unsafe { &*self.ptr.as_ptr() }
    }
}

impl<T> DerefMut for ArchivedRef<T> {
    fn deref_mut(&mut self) -> &mut Self::Target {
        unsafe { &mut *self.ptr.as_mut_ptr() }
    }
}

impl<T: Hash> Hash for ArchivedRef<T> {
    fn hash<H: Hasher>(&self, state: &mut H) {
        self.deref().hash(state)
    }
}

impl<T: PartialEq> PartialEq for ArchivedRef<T> {
    fn eq(&self, other: &Self) -> bool {
        self.deref().eq(other.deref())
    }
}

impl<T: Eq> Eq for ArchivedRef<T> {}

impl<T: Archive> Resolve<T> for usize {
    type Archived = ArchivedRef<T::Archived>;

    fn resolve(self, pos: usize, _value: &T) -> Self::Archived {
        unsafe { ArchivedRef::new(pos, self) }
    }
}

impl<T: Archive> ArchiveRef for T {
    type Archived = T::Archived;
    type Reference = ArchivedRef<Self::Archived>;
    type Resolver = usize;

    fn archive_ref<W: Write + ?Sized>(&self, writer: &mut W) -> Result<Self::Resolver, W::Error> {
        Ok(writer.archive(self)?)
    }
}

impl<T: Archive> UnarchiveRef<T> for <T as ArchiveRef>::Reference
where
    T::Archived: Unarchive<T>,
{
    unsafe fn unarchive_ref(&self, alloc: unsafe fn(alloc::Layout) -> *mut u8) -> *mut T {
        let ptr = alloc(alloc::Layout::new::<T>()).cast::<T>();
        let unarchived = self.unarchive();
        ptr.write(unarchived);
        ptr
    }
}

/// A strongly typed relative slice reference.
///
/// This is the reference type for all archived slices. It uses [`RelPtr`] under
/// the hood and stores an additional length parameter.
#[cfg_attr(feature = "strict", repr(C))]
#[derive(Debug)]
pub struct ArchivedSlice<T> {
    ptr: RelPtr,
    len: u32,
    _phantom: PhantomData<T>,
}

impl<T> ArchivedSlice<T> {
    unsafe fn new(from: usize, to: usize, len: usize) -> Self {
        Self {
            ptr: RelPtr::new(from + offset_of!(Self, ptr), to),
            len: len as u32,
            _phantom: PhantomData,
        }
    }
}

impl<T> Deref for ArchivedSlice<T> {
    type Target = [T];

    fn deref(&self) -> &Self::Target {
        unsafe { slice::from_raw_parts(self.ptr.as_ptr(), self.len as usize) }
    }
}

impl<T> DerefMut for ArchivedSlice<T> {
    fn deref_mut(&mut self) -> &mut Self::Target {
        unsafe { slice::from_raw_parts_mut(self.ptr.as_mut_ptr(), self.len as usize) }
    }
}

impl<T: Eq> Eq for ArchivedSlice<T> {}

impl<T: Hash> Hash for ArchivedSlice<T> {
    fn hash<H: Hasher>(&self, state: &mut H) {
        self.deref().hash(state)
    }
}

impl<T: Ord> Ord for ArchivedSlice<T> {
    fn cmp(&self, other: &Self) -> cmp::Ordering {
        Ord::cmp(&**self, &**other)
    }
}

impl<T: PartialEq> PartialEq for ArchivedSlice<T> {
    fn eq(&self, other: &Self) -> bool {
        self.deref().eq(other.deref())
    }
}

impl<T: PartialOrd> PartialOrd for ArchivedSlice<T> {
    fn partial_cmp(&self, other: &Self) -> Option<cmp::Ordering> {
        PartialOrd::partial_cmp(&**self, &**other)
    }
}

impl<T: Archive> Resolve<[T]> for usize {
    type Archived = ArchivedSlice<T::Archived>;

    fn resolve(self, pos: usize, value: &[T]) -> Self::Archived {
        unsafe { ArchivedSlice::new(pos, self, value.len()) }
    }
}

#[cfg(any(not(feature = "std"), feature = "specialization"))]
impl<T: ArchiveSelf> ArchiveRef for [T] {
    #[cfg(not(feature = "std"))]
    type Archived = [T::Archived];
    #[cfg(not(feature = "std"))]
    type Reference = ArchivedSlice<T::Archived>;
    #[cfg(not(feature = "std"))]
    type Resolver = usize;

    fn archive_ref<W: Write + ?Sized>(&self, writer: &mut W) -> Result<Self::Resolver, W::Error> {
        if !self.is_empty() {
            let result = writer.align_for::<T>()?;
            let bytes = unsafe {
                slice::from_raw_parts(
                    self.as_ptr().cast::<u8>(),
                    core::mem::size_of::<T>() * self.len(),
                )
            };
            writer.write(bytes)?;
            Ok(result)
        } else {
            Ok(0)
        }
    }
}

#[cfg(any(not(feature = "std"), feature = "specialization"))]
impl<T: ArchiveSelf> UnarchiveRef<[T]> for <[T] as ArchiveRef>::Reference
where
    T::Archived: Unarchive<T>,
{
    unsafe fn unarchive_ref(&self, alloc: unsafe fn(alloc::Layout) -> *mut u8) -> *mut [T] {
        let result = alloc(alloc::Layout::array::<T>(self.len()).unwrap()).cast::<T>();
        ptr::copy_nonoverlapping(self.as_ptr(), result, self.len());
        slice::from_raw_parts_mut(result, self.len())
    }
}

macro_rules! impl_primitive {
    ($type:ty) => {
        unsafe impl ArchiveSelf for $type {}

        impl Archive for $type
        where
            $type: Copy,
        {
            type Archived = Self;
            type Resolver = SelfResolver;

            fn archive<W: Write + ?Sized>(
                &self,
                _writer: &mut W,
            ) -> Result<Self::Resolver, W::Error> {
                Ok(SelfResolver)
            }
        }

        impl Unarchive<$type> for $type
        where
            $type: Copy,
        {
            fn unarchive(&self) -> $type {
                *self
            }
        }
    };
}

impl_primitive!(());
impl_primitive!(bool);
impl_primitive!(i8);
impl_primitive!(i16);
impl_primitive!(i32);
impl_primitive!(i64);
impl_primitive!(i128);
impl_primitive!(u8);
impl_primitive!(u16);
impl_primitive!(u32);
impl_primitive!(u64);
impl_primitive!(u128);
impl_primitive!(f32);
impl_primitive!(f64);
impl_primitive!(char);
impl_primitive!(NonZeroI8);
impl_primitive!(NonZeroI16);
impl_primitive!(NonZeroI32);
impl_primitive!(NonZeroI64);
impl_primitive!(NonZeroI128);
impl_primitive!(NonZeroU8);
impl_primitive!(NonZeroU16);
impl_primitive!(NonZeroU32);
impl_primitive!(NonZeroU64);
impl_primitive!(NonZeroU128);

<<<<<<< HEAD
/// A resolver for atomic types.
=======
/// The resolver for atomic types.
>>>>>>> 82adbdaf
pub struct AtomicResolver;

macro_rules! impl_atomic {
    ($type:ty) => {
        impl Resolve<$type> for AtomicResolver {
            type Archived = $type;

            fn resolve(self, _pos: usize, value: &$type) -> $type {
                <$type>::new(value.load(atomic::Ordering::Relaxed))
            }
        }

        impl Archive for $type {
            type Archived = Self;
            type Resolver = AtomicResolver;

            fn archive<W: Write + ?Sized>(
                &self,
                _writer: &mut W,
            ) -> Result<Self::Resolver, W::Error> {
                Ok(AtomicResolver)
            }
        }

        impl Unarchive<$type> for $type {
            fn unarchive(&self) -> $type {
                <$type>::new(self.load(atomic::Ordering::Relaxed))
            }
        }
    };
}

impl_atomic!(AtomicBool);
impl_atomic!(AtomicI8);
impl_atomic!(AtomicI16);
impl_atomic!(AtomicI32);
impl_atomic!(AtomicI64);
impl_atomic!(AtomicU8);
impl_atomic!(AtomicU16);
impl_atomic!(AtomicU32);
impl_atomic!(AtomicU64);

#[cfg(not(feature = "strict"))]
macro_rules! peel_tuple {
    ($type:ident $index:tt, $($type_rest:ident $index_rest:tt,)*) => { impl_tuple! { $($type_rest $index_rest,)* } };
}

#[cfg(not(feature = "strict"))]
macro_rules! impl_tuple {
    () => ();
    ($($type:ident $index:tt,)+) => {
        unsafe impl<$($type: ArchiveSelf),+> ArchiveSelf for ($($type,)+) {}

        impl<$($type: Archive),+> Resolve<($($type,)+)> for ($($type::Resolver,)+) {
            type Archived = ($($type::Archived,)+);

            fn resolve(self, pos: usize, value: &($($type,)+)) -> Self::Archived {
                #[allow(clippy::unneeded_wildcard_pattern)]
                let rev = ($(self.$index.resolve(pos + memoffset::offset_of_tuple!(Self::Archived, $index), &value.$index),)+);
                ($(rev.$index,)+)
            }
        }

        impl<$($type: Archive),+> Archive for ($($type,)+) {
            type Archived = ($($type::Archived,)+);
            type Resolver = ($($type::Resolver,)+);

            fn archive<W: Write + ?Sized>(&self, writer: &mut W) -> Result<Self::Resolver, W::Error> {
                let rev = ($(self.$index.archive(writer)?,)+);
                Ok(($(rev.$index,)+))
            }
        }

        impl<$($type: Archive),+> Unarchive<($($type,)+)> for ($($type::Archived,)+)
        where
            $($type::Archived: Unarchive<$type>,)+
        {
            fn unarchive(&self) -> ($($type,)+) {
                let rev = ($(&self.$index,)+);
                ($(rev.$index.unarchive(),)+)
            }
        }

        peel_tuple! { $($type $index,)+ }
    };
}

#[cfg(not(feature = "strict"))]
impl_tuple! { T11 11, T10 10, T9 9, T8 8, T7 7, T6 6, T5 5, T4 4, T3 3, T2 2, T1 1, T0 0, }

#[cfg(not(feature = "const_generics"))]
macro_rules! impl_array {
    () => ();
    ($len:literal, $($rest:literal,)*) => {
        unsafe impl<T: ArchiveSelf> ArchiveSelf for [T; $len] {}

        impl<T: Archive> Resolve<[T; $len]> for [T::Resolver; $len] {
            type Archived = [T::Archived; $len];

            fn resolve(self, pos: usize, value: &[T; $len]) -> Self::Archived {
                let mut resolvers = core::mem::MaybeUninit::new(self);
                let resolvers_ptr = resolvers.as_mut_ptr().cast::<T::Resolver>();
                let mut result = core::mem::MaybeUninit::<Self::Archived>::uninit();
                let result_ptr = result.as_mut_ptr().cast::<T::Archived>();
                #[allow(clippy::reversed_empty_ranges)]
                for i in 0..$len {
                    unsafe {
                        result_ptr.add(i).write(resolvers_ptr.add(i).read().resolve(pos + i * core::mem::size_of::<T>(), &value[i]));
                    }
                }
                unsafe {
                    result.assume_init()
                }
            }
        }

        impl<T: Archive> Archive for [T; $len] {
            type Archived = [T::Archived; $len];
            type Resolver = [T::Resolver; $len];

            fn archive<W: Write + ?Sized>(&self, writer: &mut W) -> Result<Self::Resolver, W::Error> {
                let mut result = core::mem::MaybeUninit::<Self::Resolver>::uninit();
                let result_ptr = result.as_mut_ptr().cast::<T::Resolver>();
                #[allow(clippy::reversed_empty_ranges)]
                for i in 0..$len {
                    unsafe {
                        result_ptr.add(i).write(self[i].archive(writer)?);
                    }
                }
                unsafe { Ok(result.assume_init()) }
            }
        }

        impl<T: Archive> Unarchive<[T; $len]> for [T::Archived; $len]
        where
            T::Archived: Unarchive<T>,
        {
            fn unarchive(&self) -> [T; $len] {
                let mut result = core::mem::MaybeUninit::<[T; $len]>::uninit();
                let result_ptr = result.as_mut_ptr().cast::<T>();
                #[allow(clippy::reversed_empty_ranges)]
                for i in 0..$len {
                    unsafe {
                        result_ptr.add(i).write(self[i].unarchive());
                    }
                }
                unsafe { result.assume_init() }
            }
        }

        impl_array! { $($rest,)* }
    };
}

#[cfg(not(feature = "const_generics"))]
impl_array! { 31, 30, 29, 28, 27, 26, 25, 24, 23, 22, 21, 20, 19, 18, 17, 16, 15, 14, 13, 12, 11, 10, 9, 8, 7, 6, 5, 4, 3, 2, 1, 0, }

#[cfg(feature = "const_generics")]
unsafe impl<T: ArchiveSelf, const N: usize> ArchiveSelf for [T; N] {}

#[cfg(feature = "const_generics")]
impl<T: Resolve<U>, U, const N: usize> Resolve<[U; N]> for [T; N] {
    type Archived = [T::Archived; N];

    fn resolve(self, pos: usize, value: &[U; N]) -> Self::Archived {
        let mut resolvers = core::mem::MaybeUninit::new(self);
        let resolvers_ptr = resolvers.as_mut_ptr().cast::<T>();
        let mut result = core::mem::MaybeUninit::<Self::Archived>::uninit();
        let result_ptr = result.as_mut_ptr().cast::<T::Archived>();
        for i in 0..N {
            unsafe {
                result_ptr.add(i).write(
                    resolvers_ptr
                        .add(i)
                        .read()
                        .resolve(pos + i * core::mem::size_of::<T>(), &value[i]),
                );
            }
        }
        unsafe { result.assume_init() }
    }
}

#[cfg(feature = "const_generics")]
impl<T: Archive, const N: usize> Archive for [T; N] {
    type Archived = [T::Archived; N];
    type Resolver = [T::Resolver; N];

    fn archive<W: Write + ?Sized>(&self, writer: &mut W) -> Result<Self::Resolver, W::Error> {
        let mut result = core::mem::MaybeUninit::<Self::Resolver>::uninit();
        let result_ptr = result.as_mut_ptr().cast::<T::Resolver>();
        for i in 0..N {
            unsafe {
                result_ptr.add(i).write(self[i].archive(writer)?);
            }
        }
        unsafe { Ok(result.assume_init()) }
    }
}

#[cfg(feature = "const_generics")]
impl<T: Archive, const N: usize> Unarchive<[T; N]> for [T::Archived; N]
where
    T::Archived: Unarchive<T>,
{
    fn unarchive(&self) -> [T; N] {
        let mut result = core::mem::MaybeUninit::<[T; N]>::uninit();
        let result_ptr = result.as_mut_ptr().cast::<T>();
        for i in 0..N {
            unsafe {
                result_ptr.add(i).write(self[i].unarchive());
            }
        }
        unsafe { result.assume_init() }
    }
}

/// A reference to an archived string slice.
///
/// It implements a handful of helper functions and traits to function similarly
/// to [`prim@str`].
#[repr(transparent)]
#[derive(Debug)]
pub struct ArchivedStringSlice {
    slice: ArchivedSlice<u8>,
}

impl Resolve<str> for usize {
    type Archived = ArchivedStringSlice;

    fn resolve(self, pos: usize, value: &str) -> Self::Archived {
        Self::Archived {
            slice: unsafe { ArchivedSlice::new(pos, self, value.len()) },
        }
    }
}

impl ArchiveRef for str {
    type Archived = str;
    type Reference = ArchivedStringSlice;
    type Resolver = usize;

    fn archive_ref<W: Write + ?Sized>(&self, writer: &mut W) -> Result<Self::Resolver, W::Error> {
        let result = writer.pos();
        writer.write(self.as_bytes())?;
        Ok(result)
    }
}

impl UnarchiveRef<str> for <str as ArchiveRef>::Reference {
    unsafe fn unarchive_ref(&self, alloc: unsafe fn(alloc::Layout) -> *mut u8) -> *mut str {
        let bytes = alloc(alloc::Layout::array::<u8>(self.len()).unwrap());
        ptr::copy_nonoverlapping(self.as_ptr(), bytes, self.len());
        let slice = slice::from_raw_parts_mut(bytes, self.len());
        str::from_utf8_unchecked_mut(slice)
    }
}

impl Deref for ArchivedStringSlice {
    type Target = str;

    fn deref(&self) -> &Self::Target {
        unsafe { str::from_utf8_unchecked(&*self.slice) }
    }
}

impl DerefMut for ArchivedStringSlice {
    fn deref_mut(&mut self) -> &mut Self::Target {
        unsafe { str::from_utf8_unchecked_mut(&mut *self.slice) }
    }
}

impl Borrow<str> for ArchivedStringSlice {
    fn borrow(&self) -> &str {
        &**self
    }
}

impl Eq for ArchivedStringSlice {}

impl Hash for ArchivedStringSlice {
    fn hash<H: Hasher>(&self, state: &mut H) {
        (**self).hash(state)
    }
}

impl Ord for ArchivedStringSlice {
    fn cmp(&self, other: &Self) -> cmp::Ordering {
        Ord::cmp(&**self, &**other)
    }
}

impl PartialEq for ArchivedStringSlice {
    fn eq(&self, other: &Self) -> bool {
        PartialEq::eq(&**self, &**other)
    }
}

impl PartialOrd for ArchivedStringSlice {
    fn partial_cmp(&self, other: &Self) -> Option<cmp::Ordering> {
        PartialOrd::partial_cmp(&**self, &**other)
    }
}

impl fmt::Display for ArchivedStringSlice {
    fn fmt(&self, f: &mut fmt::Formatter<'_>) -> fmt::Result {
        fmt::Display::fmt(&**self, f)
    }
}

/// An archived [`Option`].
///
/// It functions identically to [`Option`] but has a different internal
/// representation to allow for archiving.
#[derive(Debug)]
#[repr(u8)]
pub enum ArchivedOption<T> {
    /// No value
    None,
    /// Some value `T`
    Some(T),
}

impl<T> ArchivedOption<T> {
    /// Returns `true` if the option is a `None` value.
    pub fn is_none(&self) -> bool {
        match self {
            ArchivedOption::None => true,
            ArchivedOption::Some(_) => false,
        }
    }

    /// Returns `true` if the option is a `Some` value.
    pub fn is_some(&self) -> bool {
        match self {
            ArchivedOption::None => false,
            ArchivedOption::Some(_) => true,
        }
    }

    /// Converts to an `Option<&T>`.
    pub fn as_ref(&self) -> Option<&T> {
        match self {
            ArchivedOption::None => None,
            ArchivedOption::Some(value) => Some(value),
        }
    }

    /// Converts to an `Option<&mut T>`.
    pub fn as_mut(&mut self) -> Option<&mut T> {
        match self {
            ArchivedOption::None => None,
            ArchivedOption::Some(value) => Some(value),
        }
    }

    /// Inserts `v` into the option if it is `None`, then returns a mutable
    /// reference to the contained value.
    pub fn get_or_insert(&mut self, v: T) -> &mut T {
        self.get_or_insert_with(move || v)
    }

    /// Inserts a value computed from `f` into the option if it is `None`, then
    /// returns a mutable reference to the contained value.
    pub fn get_or_insert_with<F: FnOnce() -> T>(&mut self, f: F) -> &mut T {
        if let ArchivedOption::Some(ref mut value) = self {
            value
        } else {
            *self = ArchivedOption::Some(f());
            self.as_mut().unwrap()
        }
    }
}

#[allow(dead_code)]
#[repr(u8)]
enum ArchivedOptionTag {
    None,
    Some,
}

#[repr(C)]
struct ArchivedOptionVariantSome<T>(ArchivedOptionTag, T);

impl<T: Archive> Resolve<Option<T>> for Option<T::Resolver> {
    type Archived = ArchivedOption<T::Archived>;

    fn resolve(self, pos: usize, value: &Option<T>) -> Self::Archived {
        match self {
            None => ArchivedOption::None,
            Some(resolver) => ArchivedOption::Some(resolver.resolve(
                pos + offset_of!(ArchivedOptionVariantSome<T::Archived>, 1),
                value.as_ref().unwrap(),
            )),
        }
    }
}

impl<T: Archive> Archive for Option<T> {
    type Archived = ArchivedOption<T::Archived>;
    type Resolver = Option<T::Resolver>;

    fn archive<W: Write + ?Sized>(&self, writer: &mut W) -> Result<Self::Resolver, W::Error> {
        self.as_ref().map(|value| value.archive(writer)).transpose()
    }
}

impl<T: Archive> Unarchive<Option<T>> for Archived<Option<T>>
where
    T::Archived: Unarchive<T>,
{
    fn unarchive(&self) -> Option<T> {
        self.as_ref().map(|value| value.unarchive())
    }
}

impl<T: Eq> Eq for ArchivedOption<T> {}

impl<T: Hash> Hash for ArchivedOption<T> {
    fn hash<H: Hasher>(&self, state: &mut H) {
        self.as_ref().hash(state)
    }
}

impl<T: Ord> Ord for ArchivedOption<T> {
    fn cmp(&self, other: &Self) -> cmp::Ordering {
        self.as_ref().cmp(&other.as_ref())
    }
}

impl<T: PartialEq> PartialEq for ArchivedOption<T> {
    fn eq(&self, other: &Self) -> bool {
        self.as_ref().eq(&other.as_ref())
    }
}

impl<T: PartialOrd> PartialOrd for ArchivedOption<T> {
    fn partial_cmp(&self, other: &Self) -> Option<cmp::Ordering> {
        self.as_ref().partial_cmp(&other.as_ref())
    }
}

impl<T, U: PartialEq<T>> PartialEq<Option<T>> for ArchivedOption<U> {
    fn eq(&self, other: &Option<T>) -> bool {
        if let ArchivedOption::Some(self_value) = self {
            if let Some(other_value) = other {
                self_value.eq(other_value)
            } else {
                false
            }
        } else {
            other.is_none()
        }
    }
}

impl<T: PartialEq<U>, U> PartialEq<ArchivedOption<T>> for Option<U> {
    fn eq(&self, other: &ArchivedOption<T>) -> bool {
        other.eq(self)
    }
}<|MERGE_RESOLUTION|>--- conflicted
+++ resolved
@@ -267,11 +267,7 @@
 impl_primitive!(NonZeroU64);
 impl_primitive!(NonZeroU128);
 
-<<<<<<< HEAD
-/// A resolver for atomic types.
-=======
 /// The resolver for atomic types.
->>>>>>> 82adbdaf
 pub struct AtomicResolver;
 
 macro_rules! impl_atomic {
