--- conflicted
+++ resolved
@@ -19,21 +19,9 @@
         NonZeroI128, NonZeroI16, NonZeroI32, NonZeroI64, NonZeroI8, NonZeroU128, NonZeroU16,
         NonZeroU32, NonZeroU64, NonZeroU8,
     },
-<<<<<<< HEAD
-    ops::{Deref, DerefMut},
-    ptr, slice, str,
-};
-#[cfg(rkyv_atomic)]
-use core::sync::atomic::{
-    self, AtomicBool, AtomicI16, AtomicI32, AtomicI8, AtomicU16, AtomicU32, AtomicU8,
-};
-#[cfg(rkyv_atomic_64)]
-use core::sync::atomic::{AtomicI64, AtomicU64};
-=======
     ptr, str,
 };
 use ptr_meta::Pointee;
->>>>>>> 3439d35c
 
 pub mod range;
 #[cfg(feature = "validation")]
