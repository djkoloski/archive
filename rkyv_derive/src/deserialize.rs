--- conflicted
+++ resolved
@@ -72,7 +72,7 @@
                 quote! {
                     impl #impl_generics Deserialize<#name #ty_generics, __D> for Archived<#name #ty_generics> #deserialize_where {
                         #[inline]
-                        fn deserialize(&self, deserializer: &mut __D) -> core::result::Result<#name #ty_generics, __D::Error> {
+                        fn deserialize(&self, deserializer: &mut __D) -> ::core::result::Result<#name #ty_generics, __D::Error> {
                             Ok(#name {
                                 #(#deserialize_fields,)*
                             })
@@ -106,7 +106,7 @@
                 quote! {
                     impl #impl_generics Deserialize<#name #ty_generics, __D> for Archived<#name #ty_generics> #deserialize_where {
                         #[inline]
-                        fn deserialize(&self, deserializer: &mut __D) -> core::result::Result<#name #ty_generics, __D::Error> {
+                        fn deserialize(&self, deserializer: &mut __D) -> ::core::result::Result<#name #ty_generics, __D::Error> {
                             Ok(#name(
                                 #(#deserialize_fields,)*
                             ))
@@ -117,7 +117,7 @@
             Fields::Unit => quote! {
                 impl #impl_generics Deserialize<#name #ty_generics, __D> for Archived<#name #ty_generics> #where_clause {
                     #[inline]
-                    fn deserialize(&self, _: &mut __D) -> core::result::Result<#name #ty_generics, __D::Error> {
+                    fn deserialize(&self, _: &mut __D) -> ::core::result::Result<#name #ty_generics, __D::Error> {
                         Ok(#name)
                     }
                 }
@@ -203,7 +203,7 @@
             quote! {
                 impl #impl_generics Deserialize<#name #ty_generics, __D> for Archived<#name #ty_generics> #deserialize_where {
                     #[inline]
-                    fn deserialize(&self, deserializer: &mut __D) -> core::result::Result<#name #ty_generics, __D::Error> {
+                    fn deserialize(&self, deserializer: &mut __D) -> ::core::result::Result<#name #ty_generics, __D::Error> {
                         Ok(match self {
                             #(#deserialize_variants,)*
                         })
@@ -222,143 +222,7 @@
     Ok(quote! {
         #[automatically_derived]
         const _: () = {
-<<<<<<< HEAD
             use ::rkyv::{Archive, Archived, Deserialize, Fallible};
-=======
-            use rkyv::{Archive, Archived, Deserialize, Fallible};
-            #deserialize_impl
-        };
-    })
-}
-
-fn derive_deserialize_copy_impl(
-    mut input: DeriveInput,
-    attributes: &Attributes,
-) -> Result<TokenStream, Error> {
-    if let Some(ref archived) = attributes.archived {
-        return Err(Error::new_spanned(
-            archived,
-            "archive copy types cannot be named",
-        ));
-    } else if let Some(ref resolver) = attributes.resolver {
-        return Err(Error::new_spanned(
-            resolver,
-            "archive copy resolvers cannot be named",
-        ));
-    };
-
-    input.generics.make_where_clause();
-
-    let mut impl_input_params = Punctuated::default();
-    impl_input_params.push(parse_quote! { __D: Fallible + ?Sized });
-    for param in input.generics.params.iter() {
-        impl_input_params.push(param.clone());
-    }
-    let impl_input_generics = Generics {
-        lt_token: Some(Default::default()),
-        params: impl_input_params,
-        gt_token: Some(Default::default()),
-        where_clause: input.generics.where_clause.clone(),
-    };
-
-    let name = &input.ident;
-    let (impl_generics, _, _) = impl_input_generics.split_for_impl();
-    let (_, ty_generics, where_clause) = input.generics.split_for_impl();
-    let where_clause = where_clause.unwrap();
-
-    let deserialize_impl = match input.data {
-        Data::Struct(ref data) => {
-            let mut deserialize_where = where_clause.clone();
-            match data.fields {
-                Fields::Named(ref fields) => {
-                    for field in fields
-                        .named
-                        .iter()
-                        .filter(|f| !f.attrs.iter().any(|a| a.path.is_ident("omit_bounds")))
-                    {
-                        let ty = &field.ty;
-                        deserialize_where
-                            .predicates
-                            .push(parse_quote! { #ty: ArchiveCopy });
-                    }
-                }
-                Fields::Unnamed(ref fields) => {
-                    for field in fields
-                        .unnamed
-                        .iter()
-                        .filter(|f| !f.attrs.iter().any(|a| a.path.is_ident("omit_bounds")))
-                    {
-                        let ty = &field.ty;
-                        deserialize_where
-                            .predicates
-                            .push(parse_quote! { #ty: ArchiveCopy });
-                    }
-                }
-                Fields::Unit => (),
-            }
-
-            quote! {
-                impl #impl_generics Deserialize<#name #ty_generics, __D> for Archived<#name #ty_generics> #deserialize_where {
-                    #[inline]
-                    fn deserialize(&self, _: &mut __D) -> core::result::Result<Self, __D::Error> {
-                        Ok(*self)
-                    }
-                }
-            }
-        }
-        Data::Enum(ref data) => {
-            let mut deserialize_where = where_clause.clone();
-            for variant in data.variants.iter() {
-                match variant.fields {
-                    Fields::Named(ref fields) => {
-                        for field in fields
-                            .named
-                            .iter()
-                            .filter(|f| !f.attrs.iter().any(|a| a.path.is_ident("omit_bounds")))
-                        {
-                            let ty = &field.ty;
-                            deserialize_where
-                                .predicates
-                                .push(parse_quote! { #ty: ArchiveCopy });
-                        }
-                    }
-                    Fields::Unnamed(ref fields) => {
-                        for field in fields
-                            .unnamed
-                            .iter()
-                            .filter(|f| !f.attrs.iter().any(|a| a.path.is_ident("omit_bounds")))
-                        {
-                            let ty = &field.ty;
-                            deserialize_where
-                                .predicates
-                                .push(parse_quote! { #ty: ArchiveCopy });
-                        }
-                    }
-                    Fields::Unit => (),
-                }
-            }
-
-            quote! {
-                impl #impl_generics Deserialize<#name #ty_generics, __D> for Archived<#name #ty_generics> #deserialize_where {
-                    #[inline]
-                    fn deserialize(&self, _: &mut __D) -> core::result::Result<Self, __D::Error> {
-                        Ok(*self)
-                    }
-                }
-            }
-        }
-        Data::Union(_) => {
-            return Err(Error::new_spanned(
-                input,
-                "Deserialize cannot be derived for unions",
-            ));
-        }
-    };
-
-    Ok(quote! {
-        const _: () = {
-            use rkyv::{ArchiveCopy, Archived, Deserialize, Fallible};
->>>>>>> dbd2de1e
             #deserialize_impl
         };
     })
